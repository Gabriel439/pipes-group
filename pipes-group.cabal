--- conflicted
+++ resolved
@@ -1,11 +1,6 @@
 Name: pipes-group
-<<<<<<< HEAD
-Version: 1.0.1
-Cabal-Version: >=1.8.0.2
-=======
 Version: 1.0.3
 Cabal-Version: >=1.10
->>>>>>> 1d3a6c09
 Build-Type: Simple
 License: BSD3
 License-File: LICENSE
